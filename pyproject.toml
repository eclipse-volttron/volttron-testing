--- conflicted
+++ resolved
@@ -16,13 +16,7 @@
 mock = "^4.0.3"
 anypubsub = "^0.6"
 grequests = "^0.6.0"
-<<<<<<< HEAD
-#volttron = "^10.0.1a28"
-volttron = {path="../volttron-core", develop=true}
-=======
-volttron = "^10.0.1a33"
-# volttron = {path="../volttron-core", develop=true}
->>>>>>> 29b128fc
+volttron = "^10.0.1a34"
 
 [tool.poetry.group.dev.dependencies]
 # formatting, quality, tests
