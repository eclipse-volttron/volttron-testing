--- conflicted
+++ resolved
@@ -188,32 +188,6 @@
     volttron_home = os.path.join(volttron_home, "volttron_home")
     os.makedirs(volttron_home)
     return volttron_home
-
-
-# TODO: remove this once it is decided how to combine functionality with store_messagebus_config.
-def create_platform_config_file(volttron_home, vip_address=None, agent_monitor_frequency=None,
-                                instance_name=None, message_bus=None, secure_agent_users=None):
-    config_path = os.path.join(volttron_home, 'config')
-    config = {}
-    # Set up the configuration file based upon the passed parameters.
-    parser = configparser.ConfigParser()
-    parser.add_section('volttron')
-    if vip_address:
-        parser.set('volttron', 'vip-address', vip_address)
-    if instance_name:
-        parser.set('volttron', 'instance-name', instance_name)
-    if message_bus:
-        parser.set('volttron', 'message-bus', message_bus)
-    if secure_agent_users:
-        parser.set('volttron', 'secure-agent-users', str(secure_agent_users))
-    if agent_monitor_frequency:
-        parser.set('volttron', 'agent-monitor-frequency', str(agent_monitor_frequency))
-    _log.debug(
-        "Platform will run on message bus type {} ".format(message_bus))
-    _log.debug("writing config to: {}".format(config_path))
-
-    with open(config_path, 'w') as cfg:
-        parser.write(cfg)
 
 
 @contextmanager
@@ -299,6 +273,13 @@
         self.volttron_exe = 'volttron'
         self.python = sys.executable
 
+        # By default no web server should be started.
+        self.bind_web_address = None
+        self.discovery_address = None
+        self.jsonrpc_endpoint = None
+        self.volttron_central_address = None
+        self.volttron_central_serverkey = None
+        self.instance_name = instance_name
         self.serverkey = None
 
         # The main volttron process will be under this variable
@@ -321,11 +302,6 @@
         # This is used as command line entry replacement.  Especially working
         # with older 2.0 agents.
         self.opts = {}
-<<<<<<< HEAD
-=======
-
-        self.services = {}
->>>>>>> c49520de
 
         self.services = {}
 
@@ -365,6 +341,12 @@
             self.skip_cleanup = self.env.get('SKIP_CLEANUP', False)
             self.server_config = ServerConfig()
 
+            self._web_admin_api = None
+
+    @property
+    def web_admin_api(self):
+        return self._web_admin_api
+
     def get_identity_keys(self, identity: str):
         with with_os_environ(self.env):
             if not Path(KeyStore.get_agent_keystore_path(identity)).exists():
@@ -406,6 +388,11 @@
                 authfile.add(entry)
             except AuthFileEntryAlreadyExists:
                 pass
+
+            if self.messagebus == 'rmq' and self.bind_web_address is not None:
+                self.enable_auto_csr()
+            # if self.bind_web_address is not None:
+            #     self.web_admin_api.create_web_admin('admin', 'admin', self.messagebus)
 
     def get_agent_identity(self, agent_uuid):
         identity = None
@@ -720,11 +707,6 @@
                 'verboseness': logging.DEBUG,
                 'web_ca_cert': self.requests_ca_bundle
             })
-<<<<<<< HEAD
-=======
-            pconfig = os.path.join(self.volttron_home, 'config')
-            config = {}
->>>>>>> c49520de
 
             # Add platform's public key to known hosts file
             publickey = self.keystore.public
@@ -733,31 +715,8 @@
             known_hosts.add(self.opts['vip_local_address'], publickey)
             known_hosts.add(self.opts['vip_address'], publickey)
 
-<<<<<<< HEAD
             create_platform_config_file(self.volttron_home, self.vip_address, agent_monitor_frequency,
                                         self.instance_name, self.messagebus, self.secure_agent_users)
-=======
-            # Set up the configuration file based upon the passed parameters.
-            parser = configparser.ConfigParser()
-            parser.add_section('volttron')
-            parser.set('volttron', 'vip-address', vip_address)
-            if self.instance_name:
-                parser.set('volttron', 'instance-name',
-                           self.instance_name)
-            if self.messagebus:
-                parser.set('volttron', 'message-bus',
-                           self.messagebus)
-            if self.secure_agent_users:
-                parser.set('volttron', 'secure-agent-users',
-                           str(self.secure_agent_users))
-            # In python3 option values must be strings.
-            parser.set('volttron', 'agent-monitor-frequency',
-                       str(agent_monitor_frequency))
-
-            self.logit(
-                "Platform will run on message bus type {} ".format(self.messagebus))
-            self.logit("writing config to: {}".format(pconfig))
->>>>>>> c49520de
 
             if self.ssl_auth:
                 certsdir = os.path.join(self.volttron_home, 'certificates')
