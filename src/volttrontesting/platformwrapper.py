import configparser as configparser
import logging
import os
from pathlib import Path
from typing import Optional, Union
import uuid

import psutil
import shutil
import sys
import tempfile
import time
import re
from contextlib import closing, contextmanager
from subprocess import CalledProcessError

import gevent
import gevent.subprocess as subprocess
import grequests
import yaml

from volttron.types.server_config import ServiceConfigs, ServerConfig
from volttron.utils.keystore import encode_key, decode_key
from volttrontesting.fixtures.cert_fixtures import certs_profile_2
# from .agent_additions import add_volttron_central, add_volttron_central_platform
from gevent.fileobject import FileObject
from gevent.subprocess import Popen
# from volttron.platform import packaging
from volttron.utils import jsonapi, strip_comments, store_message_bus_config, execute_command
from volttron.client.known_identities import PLATFORM_WEB, CONTROL, CONTROL_CONNECTION, PROCESS_IDENTITIES
from volttron.utils.certs import Certs
from volttron.utils.commands import wait_for_volttron_startup, is_volttron_running
from volttron.utils.logs import setup_logging
from volttron.server.aip import AIPplatform
from volttron.services.auth import (AuthFile, AuthEntry,
                                    AuthFileEntryAlreadyExists)
from volttron.utils.keystore import KeyStore, KnownHostsStore
from volttron.client.vip.agent import Agent
from volttron.client.vip.agent.connection import Connection
from volttrontesting.utils import get_rand_vip, get_hostname_and_random_port, \
    get_rand_ip_and_port, get_rand_tcp_address
# from volttrontesting.fixtures.rmq_test_setup import create_rmq_volttron_setup
# from volttron.utils.rmq_setup import start_rabbit, stop_rabbit
# from volttron.utils.rmq_setup import setup_rabbitmq_volttron

from volttron.utils.context import ClientContext as cc

setup_logging()
_log = logging.getLogger(__name__)

RESTRICTED_AVAILABLE = False

# Change the connection timeout to default to 5 seconds rather than the default
# of 30 secondes
DEFAULT_TIMEOUT = 5

auth = None
certs = None

# Filenames for the config files which are created during setup and then
# passed on the command line
TMP_PLATFORM_CONFIG_FILENAME = "config"

# Used to fill in TWISTED_CONFIG template
TEST_CONFIG_FILE = 'base-platform-test.json'

PLATFORM_CONFIG_RESTRICTED = """
mobility-address = {mobility-address}
control-socket = {tmpdir}/run/control
resource-monitor = {resource-monitor}
"""

TWISTED_CONFIG = """
[report 0]
ReportDeliveryLocation = {smap-uri}/add/{smap-key}

[/]
type = Collection
Metadata/SourceName = {smap-source}
uuid = {smap-uuid}

[/datalogger]
type = volttron.drivers.data_logger.DataLogger
interval = 1

"""

UNRESTRICTED = 0
VERIFY_ONLY = 1
RESOURCE_CHECK_ONLY = 2
RESTRICTED = 3

MODES = (UNRESTRICTED, VERIFY_ONLY, RESOURCE_CHECK_ONLY, RESTRICTED)

VOLTTRON_ROOT = os.environ.get("VOLTTRON_ROOT")
if not VOLTTRON_ROOT:
    VOLTTRON_ROOT = '/home/volttron/git/volttron-core' # dirname(dirname(dirname(os.path.realpath(__file__))))

VSTART = "volttron"
VCTRL = "volttron-ctl"
TWISTED_START = "twistd"

SEND_AGENT = "send"

RUN_DIR = 'run'
PUBLISH_TO = RUN_DIR + '/publish'
SUBSCRIBE_TO = RUN_DIR + '/subscribe'


class PlatformWrapperError(Exception):
    pass


def build_vip_address(dest_wrapper, agent):
    """
    Create a usable vip address with zap parameters embedded in the uri.

    :param dest_wrapper:PlatformWrapper:
        The destination wrapper instance that the agent will be attempting to
        connect to.
    :param agent:Agent
        The agent that is being used to make the connection to dest_wrapper
    :return:
    """
    return "{}:?serverkey={}&publickey={}&secretkey={}".format(
        dest_wrapper.vip_address, dest_wrapper.publickey,
        agent.core.publickey, agent.core.secretkey
    )


def start_wrapper_platform(wrapper, with_http=False, with_tcp=True,
                           volttron_central_address=None,
                           volttron_central_serverkey=None,
                           add_local_vc_address=False):
    """ Customize easily customize the platform wrapper before starting it.
    """
    # Please note, if 'with_http'==True, then instance name needs to be provided
    assert not wrapper.is_running()

    address = get_rand_vip()
    if wrapper.ssl_auth:
        hostname, port = get_hostname_and_random_port()
        bind_address = 'https://{hostname}:{port}'.format(hostname=hostname, port=port)
    else:
        bind_address = "http://{}".format(get_rand_ip_and_port())

    # Will return https if messagebus rmq
    # bind_address = get_rand_http_address(wrapper.messagebus == 'rmq') if with_http else None
    vc_http = bind_address
    vc_tcp = get_rand_tcp_address() if with_tcp else None

    if add_local_vc_address:
        ks = KeyStore(os.path.join(wrapper.volttron_home, 'keystore'))
        ks.generate()
        if wrapper.ssl_auth is True:
            volttron_central_address = vc_http
        else:
            volttron_central_address = vc_tcp
            volttron_central_serverkey = ks.public

    wrapper.startup_platform(vip_address=vc_tcp,
                             bind_web_address=bind_address,
                             volttron_central_address=volttron_central_address,
                             volttron_central_serverkey=volttron_central_serverkey)
    if with_http:
        discovery = "{}/discovery/".format(vc_http)
        response = grequests.get(discovery).send().response
        assert response.ok

    assert wrapper.is_running()


def create_volttron_home() -> str:
    """
    Creates a VOLTTRON_HOME temp directory for use within a volttrontesting context.
    This function will return a string containing the VOLTTRON_HOME but will not
    set the global variable.

    :return: str: the temp directory
    """
    volttron_home = tempfile.mkdtemp()
    # This is needed to run tests with volttron's secure mode. Without this
    # default permissions for folders under /tmp directory doesn't not have read or execute for group or others
    os.chmod(volttron_home, 0o755)
    # Move volttron_home to be one level below the mkdir so that
    # the volttron.log file is not part of the same folder for
    # observer.
    volttron_home = os.path.join(volttron_home, "volttron_home")
    os.makedirs(volttron_home)
    return volttron_home


@contextmanager
def with_os_environ(update_env: dict):
    """
    Wrapper function for updating os environment and returning it to the previous state.  This function
    should be used whenever a modification to os.environ is necessary.  The restoration of the environment
    after the call will happen automatically

    Exaample::

        with with_os_environ(self.env):
            print('within self.env context now')

    :param update_env:
    :return:
    """
    copy_env = os.environ.copy()
    os.environ.update(update_env)
    vhome = (Path(os.environ.get("VOLTTRON_HOME", "~/.volttron")).expanduser().resolve())
    copy_cc_vhome = cc.__volttron_home__
    cc.__volttron_home__ = vhome

    try:
        yield
    finally:
        os.environ = copy_env
        cc.__volttron_home__ = copy_cc_vhome


class PlatformWrapper:
    def __init__(self, messagebus=None, ssl_auth=False, instance_name=None,
                 secure_agent_users=False, remote_platform_ca=None):
        """ Initializes a new VOLTTRON instance

        Creates a temporary VOLTTRON_HOME directory with a packaged directory
        for agents that are built.

        :param messagebus: rmq or zmq
        :param ssl_auth: if message_bus=rmq, authenticate users if True
        """

        # This is hopefully going to keep us from attempting to shutdown
        # multiple times.  For example if a fixture calls shutdown and a
        # lower level fixture calls shutdown, this won't hang.
        self._instance_shutdown = False

        self.volttron_home = create_volttron_home()
        # this is the user home directory that will be used for this instance
        self.user_home = Path(self.volttron_home).parent.resolve().as_posix()
        # log file is one level above volttron_home now
        self.log_path = os.path.join(os.path.dirname(self.volttron_home), "volttron.log")

        self.packaged_dir = os.path.join(self.volttron_home, "packaged")
        os.makedirs(self.packaged_dir)

        bin_dir = str(Path(sys.executable).parent)
        path = os.environ['PATH']
        if bin_dir not in path:
            path = bin_dir + ":" + path
        if VOLTTRON_ROOT not in path:
            path = VOLTTRON_ROOT + ":" + path
        # in the context of this platform it is very important not to
        # use the main os.environ for anything.
        self.env = {
            'HOME': self.user_home,
            'VOLTTRON_HOME': self.volttron_home,
            'PACKAGED_DIR': self.packaged_dir,
            'DEBUG_MODE': os.environ.get('DEBUG_MODE', ''),
            'DEBUG': os.environ.get('DEBUG', ''),
            'SKIP_CLEANUP': os.environ.get('SKIP_CLEANUP', ''),
            'PATH': path,
            # Elixir (rmq pre-req) requires locale to be utf-8
            'LANG': "en_US.UTF-8",
            'LC_ALL': "en_US.UTF-8",
            'PYTHONDONTWRITEBYTECODE': '1',
            'VOLTTRON_ROOT': VOLTTRON_ROOT,
            'HTTPS_PROXY': os.environ.get('HTTPS_PROXY', ''),
            'https_proxy': os.environ.get('https_proxy', '')
        }
        self.volttron_root = VOLTTRON_ROOT
        self.vctl_exe = 'volttron-ctl'
        self.volttron_exe = 'volttron'
        self.python = sys.executable

        self.serverkey = None

        # The main volttron process will be under this variable
        # after startup_platform happens.
        self.p_process = None

        self.started_agent_pids = []
        self.local_vip_address = None
        self.vip_address = None
        self.logit('Creating platform wrapper')

        # Added restricted code properties
        self.certsobj = None

        # Control whether the instance directory is cleaned up when shutdown.
        # if the environment variable DEBUG is set to a True value then the
        # instance is not cleaned up.
        self.skip_cleanup = False

        # This is used as command line entry replacement.  Especially working
        # with older 2.0 agents.
        self.opts = {}

        self.services = {}

        self.services = {}

        keystorefile = os.path.join(self.volttron_home, 'keystore')
        self.keystore = KeyStore(keystorefile)
        self.keystore.generate()
        self.messagebus = messagebus if messagebus else 'zmq'
        self.secure_agent_users = secure_agent_users
        self.ssl_auth = ssl_auth
        self.instance_name = instance_name
        if not self.instance_name:
            self.instance_name = os.path.basename(os.path.dirname(self.volttron_home))

        with with_os_environ(self.env):
            from volttron.utils import ClientContext
            store_message_bus_config(self.messagebus, self.instance_name)
            ClientContext.__load_config__()
            # Writes the main volttron config file for this instance.

            self.remote_platform_ca = remote_platform_ca
            self.requests_ca_bundle = None
            self.dynamic_agent: Optional[Agent] = None

            # if self.messagebus == 'rmq':
            #     self.rabbitmq_config_obj = create_rmq_volttron_setup(vhome=self.volttron_home,
            #                                                          ssl_auth=self.ssl_auth,
            #                                                          env=self.env,
            #                                                          instance_name=self.instance_name,
            #                                                          secure_agent_users=secure_agent_users)

            self.certsobj = Certs(os.path.join(self.volttron_home, "certificates"))

            self.debug_mode = self.env.get('DEBUG_MODE', False)
            if not self.debug_mode:
                self.debug_mode = self.env.get('DEBUG', False)
            self.skip_cleanup = self.env.get('SKIP_CLEANUP', False)
            self.server_config = ServerConfig()
<<<<<<< HEAD
=======

            self._web_admin_api = None

    @property
    def web_admin_api(self):
        return self._web_admin_api
>>>>>>> 29b128fc

    def get_identity_keys(self, identity: str):
        with with_os_environ(self.env):
            if not Path(KeyStore.get_agent_keystore_path(identity)).exists():
                raise PlatformWrapperError(f"Invalid identity keystore {identity}")

            with open(KeyStore.get_agent_keystore_path(identity)) as ks:
                return jsonapi.loads(ks.read())

    def logit(self, message):
        print('{}: {}'.format(self.volttron_home, message))

    def add_service_config(self, service_name, enabled=True, **kwargs):
        """Add a configuration for an existing service to be configured.

        This must be called before the startup_platform method in order
        for it to have any effect.  kwargs will be transferred into the service_config.yml
        file under the service_name passed.
        """
        assert service_name in self.get_service_names(), "Only discovered services can be configured"
        self.services[service_name] = {}
        self.services[service_name]["enabled"] = enabled
        self.services[service_name]["kwargs"] = kwargs

    def get_service_names(self):
        """Retrieve the names of services available to configure.
        """
        services = ServiceConfigs(Path(self.volttron_home).joinpath("service_configyml"),
                                  ServerConfig())
        return services.get_service_names()

    def allow_all_connections(self):
        """ Add a /.*/ entry to the auth.json file.
        """
        with with_os_environ(self.env):
            entry = AuthEntry(credentials="/.*/", comments="Added by platformwrapper")
            authfile = AuthFile(self.volttron_home + "/auth.json")
            try:
                authfile.add(entry)
            except AuthFileEntryAlreadyExists:
                pass

    def get_agent_identity(self, agent_uuid):
        identity = None
        path = os.path.join(self.volttron_home, 'agents/{}/IDENTITY'.format(agent_uuid))
        with open(path) as f:
            identity = f.read().strip()
        return identity

    def get_agent_by_identity(self, identity):
        for agent in self.list_agents():
            if agent.get('identity') == identity:
                return agent

    def build_connection(self, peer=None, address=None, identity=None,
                         publickey=None, secretkey=None, serverkey=None,
                         capabilities: Optional[dict] = None, **kwargs):
        self.logit('Building connection to {}'.format(peer))
        with with_os_environ(self.env):
            self.allow_all_connections()

            if identity is None:
                # Set identity here instead of AuthEntry creating one and use that identity to create Connection class.
                # This is to ensure that RMQ test cases get the correct current user that matches the auth entry made
                identity = str(uuid.uuid4())
            if address is None:
                self.logit(
                    'Default address was None so setting to current instances')
                address = self.vip_address
                serverkey = self.serverkey
            if serverkey is None:
                self.logit("serverkey wasn't set but the address was.")
                raise Exception("Invalid state.")

            if publickey is None or secretkey is None:
                self.logit('generating new public secret key pair')
                keyfile = tempfile.mktemp(".keys", "agent", self.volttron_home)
                keys = KeyStore(keyfile)
                keys.generate()
                publickey = keys.public
                secretkey = keys.secret

                entry = AuthEntry(capabilities=capabilities,
                                  comments="Added by test",
                                  credentials=keys.public,
                                  user_id=identity,
                                  identity=identity)
                file = AuthFile(self.volttron_home + "/auth.json")
                file.add(entry)

            conn = Connection(address=address, peer=peer, publickey=publickey,
                              secretkey=secretkey, serverkey=serverkey,
                              instance_name=self.instance_name,
                              message_bus=self.messagebus,
                              volttron_home=self.volttron_home,
                              identity=identity)

            return conn

    def build_agent(self, address=None, should_spawn=True, identity=None,
                    publickey=None, secretkey=None, serverkey=None,
                    agent_class=Agent, capabilities: Optional[dict] = None, **kwargs) -> Agent:
        """ Build an agent connnected to the passed bus.

        By default the current instance that this class wraps will be the
        vip address of the agent.

        :param address:
        :param should_spawn:
        :param identity:
        :param publickey:
        :param secretkey:
        :param serverkey:
        :param agent_class: Agent class to build
        :return:
        """
        self.logit("Building generic agent.")
        # Update OS env to current platform's env so get_home() call will result
        # in correct home director. Without this when more than one test instance are created, get_home()
        # will return home dir of last started platform wrapper instance
        with with_os_environ(self.env):
            use_ipc = kwargs.pop('use_ipc', False)

            # Make sure we have an identity or things will mess up
            identity = identity if identity else str(uuid.uuid4())

            if serverkey is None:
                serverkey = self.serverkey
            if publickey is None:
                self.logit(f'generating new public secret key pair {KeyStore.get_agent_keystore_path(identity=identity)}')
                ks = KeyStore(KeyStore.get_agent_keystore_path(identity=identity))
                # ks.generate()
                publickey = ks.public
                secretkey = ks.secret

            if address is None:
                self.logit('Using vip-address {address}'.format(
                    address=self.vip_address))
                address = self.vip_address

            if publickey and not serverkey:
                self.logit('using instance serverkey: {}'.format(publickey))
                serverkey = publickey
            self.logit("BUILD agent VOLTTRON HOME: {}".format(self.volttron_home))

            if 'enable_store' not in kwargs:
                kwargs['enable_store'] = False

            if capabilities is None:
                capabilities = dict(edit_config_store=dict(identity=identity))
            entry = AuthEntry(user_id=identity, identity=identity, credentials=publickey,
                              capabilities=capabilities,
                              comments="Added by platform wrapper")
            authfile = AuthFile()
            authfile.add(entry, overwrite=False, no_error=True)
            # allow 2 seconds here for the auth to be updated in auth service
            # before connecting to the platform with the agent.
            #
            gevent.sleep(3)
            agent = agent_class(address=address, identity=identity,
                                publickey=publickey, secretkey=secretkey,
                                serverkey=serverkey,
                                instance_name=self.instance_name,
                                volttron_home=self.volttron_home,
                                message_bus=self.messagebus,
                                **kwargs)
            self.logit('platformwrapper.build_agent.address: {}'.format(address))

            if should_spawn:
                self.logit(f'platformwrapper.build_agent spawning for identity {identity}')
                event = gevent.event.Event()
                gevent.spawn(agent.core.run, event)
                event.wait(timeout=2)
                router_ping = agent.vip.ping("").get(timeout=30)
                assert len(router_ping) > 0

            agent.publickey = publickey
            return agent

    def _read_auth_file(self):
        auth_path = os.path.join(self.volttron_home, 'auth.json')
        try:
            with open(auth_path, 'r') as fd:
                data = strip_comments(FileObject(fd, close=False).read().decode('utf-8'))
                if data:
                    auth = jsonapi.loads(data)
                else:
                    auth = {}
        except IOError:
            auth = {}
        if 'allow' not in auth:
            auth['allow'] = []
        return auth, auth_path

    def _append_allow_curve_key(self, publickey, identity):

        if identity:
            entry = AuthEntry(user_id=identity, identity=identity, credentials=publickey,
                              capabilities={'edit_config_store': {'identity': identity}},
                              comments="Added by platform wrapper")
        else:
            entry = AuthEntry(credentials=publickey, comments="Added by platform wrapper. No identity passed")
        authfile = AuthFile(self.volttron_home + "/auth.json")
        authfile.add(entry, no_error=True)

    def add_capabilities(self, publickey, capabilities):
        with with_os_environ(self.env):
            if isinstance(capabilities, str) or isinstance(capabilities, dict):
                capabilities = [capabilities]
            auth_path = self.volttron_home + "/auth.json"
            auth = AuthFile(auth_path)
            entry = auth.find_by_credentials(publickey)[0]
            caps = entry.capabilities

            if isinstance(capabilities, list):
                for c in capabilities:
                    self.add_capability(c, caps)
            else:
                self.add_capability(capabilities, caps)
            auth.add(entry, overwrite=True)
            _log.debug("Updated entry is {}".format(entry))
            # Minimum sleep of 2 seconds seem to be needed in order for auth updates to get propagated to peers.
            # This slow down is not an issue with file watcher but rather vip.peerlist(). peerlist times out
            # when invoked in quick succession. add_capabilities updates auth.json, gets the peerlist and calls all peers'
            # auth.update rpc call. So sleeping here instead expecting individual test cases to sleep for long
            gevent.sleep(2)

    @staticmethod
    def add_capability(entry, capabilites):
        if isinstance(entry, str):
            if entry not in capabilites:
                capabilites[entry] = None
        elif isinstance(entry, dict):
            capabilites.update(entry)
        else:
            raise ValueError("Invalid capability {}. Capability should be string or dictionary or list of string"
                             "and dictionary.")

    def set_auth_dict(self, auth_dict):
        if auth_dict:
            with open(os.path.join(self.volttron_home, 'auth.json'), 'w') as fd:
                fd.write(jsonapi.dumps(auth_dict))

    def startup_platform(self, vip_address, auth_dict=None,
                         mode=UNRESTRICTED,
                         msgdebug=False,
                         setupmode=False,
                         agent_monitor_frequency=600,
                         timeout=60,
                         # Allow the AuthFile to be preauthenticated with keys for service agents.
                         perform_preauth_service_agents=True):

        # Update OS env to current platform's env so get_home() call will result
        # in correct home director. Without this when more than one test instance are created, get_home()
        # will return home dir of last started platform wrapper instance.
        with with_os_environ(self.env):
            # Add check and raise error if the platform is already running for this instance.
            if self.is_running():
                raise PlatformWrapperError("Already running platform")

            self.vip_address = vip_address
            self.mode = mode

            if perform_preauth_service_agents:
                authfile = AuthFile()
                if not authfile.read_allow_entries():
                    # if this is a brand new auth.json
                    # pre-seed all of the volttron process identities before starting the platform
                    for identity in PROCESS_IDENTITIES:
                        if identity == PLATFORM_WEB:
                            capabilities = dict(allow_auth_modifications=None)
                        else:
                            capabilities = dict(edit_config_store=dict(identity="/.*/"))

                        ks = KeyStore(KeyStore.get_agent_keystore_path(identity))
                        entry = AuthEntry(credentials=encode_key(decode_key(ks.public)),
                                          user_id=identity,
                                          identity=identity,
                                          capabilities=capabilities,
                                          comments='Added by pre-seeding.')
                        authfile.add(entry)

                    # Control connection needs to be added so that vctl can connect easily
                    identity = CONTROL_CONNECTION
                    capabilities = dict(edit_config_store=dict(identity="/.*/"))
                    ks = KeyStore(KeyStore.get_agent_keystore_path(identity))
                    entry = AuthEntry(credentials=encode_key(decode_key(ks.public)),
                                      user_id=identity,
                                      identity=identity,
                                      capabilities=capabilities,
                                      comments='Added by pre-seeding.')
                    authfile.add(entry)

                    identity = "dynamic_agent"
                    capabilities = dict(edit_config_store=dict(identity="/.*/"), allow_auth_modifications=None)
                    # Lets cheat a little because this is a wrapper and add the dynamic agent in here as well
                    ks = KeyStore(KeyStore.get_agent_keystore_path(identity))
                    entry = AuthEntry(credentials=encode_key(decode_key(ks.public)),
                                      user_id=identity,
                                      identity=identity,
                                      capabilities=capabilities,
                                      comments='Added by pre-seeding.')
                    authfile.add(entry)

            msgdebug = self.env.get('MSG_DEBUG', False)
            enable_logging = self.env.get('ENABLE_LOGGING', False)

            if self.debug_mode:
                self.skip_cleanup = True
                enable_logging = True
                msgdebug = True

            self.logit("Starting Platform: {}".format(self.volttron_home))
            assert self.mode in MODES, 'Invalid platform mode set: ' + str(mode)
            opts = None

            # see main.py for how we handle pub sub addresses.
            ipc = 'ipc://{}{}/run/'.format(
                '@' if sys.platform.startswith('linux') else '',
                self.volttron_home)
            self.local_vip_address = ipc + 'vip.socket'
            self.set_auth_dict(auth_dict)

            if self.remote_platform_ca:
                ca_bundle_file = os.path.join(self.volttron_home, "cat_ca_certs")
                with open(ca_bundle_file, 'w') as cf:
                    if self.ssl_auth:
                        with open(self.certsobj.cert_file(self.certsobj.root_ca_name)) as f:
                            cf.write(f.read())
                    with open(self.remote_platform_ca) as f:
                        cf.write(f.read())
                os.chmod(ca_bundle_file, 0o744)
                self.env['REQUESTS_CA_BUNDLE'] = ca_bundle_file
                os.environ['REQUESTS_CA_BUNDLE'] = self.env['REQUESTS_CA_BUNDLE']
            # This file will be passed off to the main.py and available when
            # the platform starts up.
            self.requests_ca_bundle = self.env.get('REQUESTS_CA_BUNDLE')

            self.opts.update({
                'verify_agents': False,
                'vip_address': vip_address,
                'volttron_home': self.volttron_home,
                'vip_local_address': ipc + 'vip.socket',
                'publish_address': ipc + 'publish',
                'subscribe_address': ipc + 'subscribe',
                'secure_agent_users': self.secure_agent_users,
                'platform_name': None,
                'log': self.log_path,
                'log_config': None,
                'monitor': True,
                'autostart': True,
                'log_level': logging.DEBUG,
                'verboseness': logging.DEBUG,
                'web_ca_cert': self.requests_ca_bundle
            })
            pconfig = os.path.join(self.volttron_home, 'config')
            config = {}

            # Add platform's public key to known hosts file
            publickey = self.keystore.public
            known_hosts_file = os.path.join(self.volttron_home, 'known_hosts')
            known_hosts = KnownHostsStore(known_hosts_file)
            known_hosts.add(self.opts['vip_local_address'], publickey)
            known_hosts.add(self.opts['vip_address'], publickey)

            # Set up the configuration file based upon the passed parameters.
            parser = configparser.ConfigParser()
            parser.add_section('volttron')
            parser.set('volttron', 'vip-address', vip_address)
            if self.instance_name:
                parser.set('volttron', 'instance-name',
                           self.instance_name)
            if self.messagebus:
                parser.set('volttron', 'message-bus',
                           self.messagebus)
            if self.secure_agent_users:
                parser.set('volttron', 'secure-agent-users',
                           str(self.secure_agent_users))
            # In python3 option values must be strings.
            parser.set('volttron', 'agent-monitor-frequency',
                       str(agent_monitor_frequency))

            self.logit(
                "Platform will run on message bus type {} ".format(self.messagebus))
            self.logit("writing config to: {}".format(pconfig))

            if self.ssl_auth:
                certsdir = os.path.join(self.volttron_home, 'certificates')

                self.certsobj = Certs(certsdir)

            with open(pconfig, 'w') as cfg:
                parser.write(cfg)

            if self.services:
                with Path(self.volttron_home).joinpath("service_config.yml").open('wt') as fp:
                    yaml.dump(fp, self.services)
<<<<<<< HEAD

            # # write the default service_config.yml file
            # with service_config_file.open("wt") as fp:
            #     yaml.dump(default_configs, fp)
=======
>>>>>>> 29b128fc

            cmd = [self.volttron_exe]
            # if msgdebug:
            #     cmd.append('--msgdebug')
            if enable_logging:
                cmd.append('-vv')
            cmd.append('-l{}'.format(self.log_path))
            if setupmode:
                cmd.append('--setup-mode')

            from pprint import pprint
            print('process environment: ')
            pprint(self.env)
            print('popen params: {}'.format(cmd))
            self.p_process = Popen(cmd, env=self.env, stdout=subprocess.PIPE,
                                   stderr=subprocess.PIPE, universal_newlines=True)

            # A None value means that the process is still running.
            # A negative means that the process exited with an error.
            assert self.p_process.poll() is None

            wait_for_volttron_startup(self.volttron_home, timeout)

            self.serverkey = self.keystore.public
            assert self.serverkey

            # Use dynamic_agent so we can look and see the agent with peerlist.
            if not setupmode:
                gevent.sleep(2)
                self.dynamic_agent = self.build_agent(identity="dynamic_agent")
                assert self.dynamic_agent is not None
                assert isinstance(self.dynamic_agent, Agent)
                has_control = False
                times = 0
                while not has_control and times < 10:
                    times += 1
                    try:
                        has_control = CONTROL in self.dynamic_agent.vip.peerlist().get(timeout=.2)
                        self.logit("Has control? {}".format(has_control))
                    except gevent.Timeout:
                        pass

                if not has_control:
                    self.shutdown_platform()
                    raise Exception("Couldn't connect to core platform!")

                # def subscribe_to_all(peer, sender, bus, topic, headers, messages):
                #     logged = "{} --------------------Pubsub Message--------------------\n".format(
                #         utils.format_timestamp(datetime.now()))
                #     logged += "PEER: {}\n".format(peer)
                #     logged += "SENDER: {}\n".format(sender)
                #     logged += "Topic: {}\n".format(topic)
                #     logged += "headers: {}\n".format([str(k) + '=' + str(v) for k, v in headers.items()])
                #     logged += "message: {}\n".format(messages)
                #     logged += "-------------------------------------------------------\n"
                #     self.logit(logged)
                #
                # self.dynamic_agent.vip.pubsub.subscribe('pubsub', '', subscribe_to_all).get()

        if self.is_running():
            self._instance_shutdown = False

    def is_running(self):
        with with_os_environ(self.env):
            return is_volttron_running(self.volttron_home)

    def direct_sign_agentpackage_creator(self, package):
        assert RESTRICTED, "Auth not available"
        print("wrapper.certsobj", self.certsobj.cert_dir)
        assert (
            auth.sign_as_creator(package, 'creator',
                                 certsobj=self.certsobj)), "Signing as {} failed.".format(
            'creator')

    def direct_sign_agentpackage_admin(self, package):
        assert RESTRICTED, "Auth not available"
        assert (auth.sign_as_admin(package, 'admin',
                                   certsobj=self.certsobj)), "Signing as {} failed.".format(
            'admin')

    def direct_sign_agentpackage_initiator(self, package, config_file,
                                           contract):
        assert RESTRICTED, "Auth not available"
        files = {"config_file": config_file, "contract": contract}
        assert (auth.sign_as_initiator(package, 'initiator', files=files,
                                       certsobj=self.certsobj)), "Signing as {} failed.".format(
            'initiator')

    def _aip(self):
        opts = type('Options', (), self.opts)
        aip = AIPplatform(opts)
        aip.setup()
        return aip

    def __install_agent_wheel__(self, wheel_file, start, vip_identity):
        with with_os_environ(self.env):
            self.__wait_for_control_connection_to_exit__()

            self.logit("VOLTTRON_HOME SETTING: {}".format(
                self.env['VOLTTRON_HOME']))
            env = self.env.copy()
            cmd = ['volttron-ctl', '--json', 'install', wheel_file]
            if vip_identity:
                cmd.extend(['--vip-identity', vip_identity])

            res = execute_command(cmd, env=env, logger=_log)
            assert res, "failed to install wheel:{}".format(wheel_file)
            res = jsonapi.loads(res)
            agent_uuid = res['agent_uuid']
            self.logit(f"Inside __install_agent_wheel__ res is: {res}")
            self.logit(agent_uuid)
            self.logit(f"After exec install command {self.dynamic_agent.vip.peerlist().get()}")

            if start:
                self.start_agent(agent_uuid)
            return agent_uuid

    def install_multiple_agents(self, agent_configs):
        """
        Installs mutltiple agents on the platform.

        :param agent_configs:list
            A list of 3-tuple that allows the configuration of a platform
            in a single go.  The tuple order is
            1. path to the agent directory.
            2. configuration data (either file or json data)
            3. Whether the agent should be started or not.

        :return:list:
            A list of uuid's associated with the agents that were installed.


        :Note:
            In order for this method to be called the platform must be
            currently running.
        """
        results = []
        with with_os_environ(self.env):
            if not self.is_running():
                raise PlatformWrapperError("Instance isn't running!")

            for path, config, start in agent_configs:
                results = self.install_agent(agent_dir=path, config_file=config,
                                             start=start)

        return results

    def install_agent(self, agent_wheel: Optional[str] = None,
                      agent_dir: Optional[str] = None,
                      config_file: Optional[Union[dict, str]] = None,
                      start: bool = True,
                      vip_identity: Optional[str] = None,
                      startup_time: int = 5,
                      force: bool = False):
        """
        Install and optionally start an agent on the instance.

        This function allows installation from an agent wheel or an
        agent directory (NOT BOTH).  If an agent_wheel is specified then
        it is assumed to be ready for installation (has a config file).
        If an agent_dir is specified then a config_file file must be
        specified or if it is not specified then it is assumed that the
        file agent_dir/config is to be used as the configuration file.  If
        none of these exist then an assertion error will be thrown.

        This function will return with a uuid of the installed agent.

        :param agent_wheel:
        :param agent_dir:
        :param config_file:
        :param start:
        :param vip_identity:
        :param startup_time:
            How long in seconds is required for the agent to start up fully
        :param force:
            Should this overwrite the current or not.
        :return:
        """
        with with_os_environ(self.env):
            _log.debug(f"install_agent called with params\nagent_wheel: {agent_wheel}\nagent_dir: {agent_dir}")
            self.__wait_for_control_connection_to_exit__()
            assert self.is_running(), "Instance must be running to install agent."
            assert agent_wheel or agent_dir, "Invalid agent_wheel or agent_dir."
            assert isinstance(startup_time, int), "Startup time should be an integer."

            if agent_wheel:
                assert not agent_dir
                assert not config_file
                assert os.path.exists(agent_wheel)
                wheel_file = agent_wheel
                agent_uuid = self.__install_agent_wheel__(wheel_file, False, vip_identity)
                assert agent_uuid

            # Now if the agent_dir is specified.
            temp_config = None
            if agent_dir:
                assert not agent_wheel
                temp_config = os.path.join(self.volttron_home,
                                           os.path.basename(agent_dir) + "_config_file")
                if isinstance(config_file, dict):
                    from os.path import join, basename
                    temp_config = join(self.volttron_home,
                                       basename(agent_dir) + "_config_file")
                    with open(temp_config, "w") as fp:
                        fp.write(jsonapi.dumps(config_file))
                    config_file = temp_config
                elif not config_file:
                    if os.path.exists(os.path.join(agent_dir, "config")):
                        config_file = os.path.join(agent_dir, "config")
                    else:
                        from os.path import join, basename
                        temp_config = join(self.volttron_home,
                                           basename(agent_dir) + "_config_file")
                        with open(temp_config, "w") as fp:
                            fp.write(jsonapi.dumps({}))
                        config_file = temp_config
                elif os.path.exists(config_file):
                    pass  # config_file already set!
                else:
                    raise ValueError("Can't determine correct config file.")

                cmd = [self.vctl_exe, "--json", "install", agent_dir, "--agent-config", config_file]

                if force:
                    cmd.extend(["--force"])
                if vip_identity:
                    cmd.extend(["--vip-identity", vip_identity])
                # vctl install with start seem to have a auth issue. For now start after install
                # if start:
                #     cmd.extend(["--start"])
                self.logit(f"Command installation is: {cmd}")
                stdout = execute_command(cmd, logger=_log, env=self.env,
                                         err_prefix="Error installing agent")
                self.logit(f"RESPONSE FROM INSTALL IS: {stdout}")
                # Because we are no longer silencing output from the install, the
                # the results object is now much more verbose.  Our assumption is
                # that the result we are looking for is the only JSON block in
                # the output

                match = re.search(r'^({.*})', stdout, flags=re.M | re.S)
                if match:
                    results = match.group(0)
                else:
                    raise ValueError(
                        "The results were not found in the command output")
                self.logit("here are the results: {}".format(results))

                #
                # Response from results is expected as follows depending on
                # parameters, note this is a json string so parse to get dictionary
                # {
                #     "started": true,
                #     "agent_pid": 26241,
                #     "starting": true,
                #     "agent_uuid": "ec1fd94e-922a-491f-9878-c392b24dbe50"
                # }
                assert results

                resultobj = jsonapi.loads(str(results))

                # if start:
                #     assert resultobj['started']
                agent_uuid = resultobj['agent_uuid']

                assert resultobj
                self.logit(f"resultobj: {resultobj}")
            assert agent_uuid
            time.sleep(5)
            if start:
                self.logit(f"We are running {agent_uuid}")
                # call start after install for now. vctl install with start seem to have auth issues.
                self.start_agent(agent_uuid)
                assert self.is_agent_running(agent_uuid)

            # remove temp config_file
            if temp_config and os.path.isfile(temp_config):
                os.remove(temp_config)

            return agent_uuid

    def __wait_for_control_connection_to_exit__(self, timeout: int = 10):
        """
        Call the dynamic agent's peerlist method until the control connection is no longer connected or
        timeout is reached
        :param timeout:
        :return:
        """
        with with_os_environ(self.env):
            self.logit("Waiting for control_connection to exit")
            disconnected = False
            timer_start = time.time()
            while not disconnected:
                peers = self.dynamic_agent.vip.peerlist().get(timeout=20)
                disconnected = CONTROL_CONNECTION not in peers
                if disconnected:
                    break
                if time.time() - timer_start > timeout:
                    # raise PlatformWrapperError(f"Failed for {CONTROL_CONNECTION} to exit in a timely manner.")
                    # See https://githb.com/VOLTTRON/volttron/issues/2938
                    self.logit("Control connection did not exit")
                    break
                time.sleep(0.5)
            # See https://githb.com/VOLTTRON/volttron/issues/2938
            # if not disconnected:
            #     raise PlatformWrapperError("Control connection did not stop properly")

    def start_agent(self, agent_uuid):
        with with_os_environ(self.env):
            self.logit('Starting agent {}'.format(agent_uuid))
            self.logit("VOLTTRON_HOME SETTING: {}".format(
                self.env['VOLTTRON_HOME']))
            if not self.is_running():
                raise PlatformWrapperError("Instance must be running before starting agent")

            self.__wait_for_control_connection_to_exit__()

            cmd = [self.vctl_exe, '--json']
            cmd.extend(['start', agent_uuid])
            result = execute_command(cmd, self.env)

            self.__wait_for_control_connection_to_exit__()

            # Confirm agent running
            cmd = [self.vctl_exe, '--json']
            cmd.extend(['status', agent_uuid])
            res = execute_command(cmd, env=self.env)

            result = jsonapi.loads(res)
            # 776 TODO: Timing issue where check fails
            time.sleep(3)
            self.logit("Subprocess res is {}".format(res))
            assert 'running' in res
            pidpos = res.index('[') + 1
            pidend = res.index(']')
            pid = int(res[pidpos: pidend])

            assert psutil.pid_exists(pid), \
                "The pid associated with agent {} does not exist".format(pid)

            self.started_agent_pids.append(pid)

            self.__wait_for_control_connection_to_exit__()

            return pid

    def stop_agent(self, agent_uuid):
        with with_os_environ(self.env):
            # Confirm agent running
            self.__wait_for_control_connection_to_exit__()

            _log.debug("STOPPING AGENT: {}".format(agent_uuid))

            cmd = [self.vctl_exe]
            cmd.extend(['stop', agent_uuid])
            res = execute_command(cmd, env=self.env, logger=_log,
                                  err_prefix="Error stopping agent")
            return self.agent_pid(agent_uuid)

    def list_agents(self):
        with with_os_environ(self.env):
            agent_list = self.dynamic_agent.vip.rpc(CONTROL, 'list_agents').get(timeout=10)
            return agent_list

    def remove_agent(self, agent_uuid):
        """Remove the agent specified by agent_uuid"""
        with with_os_environ(self.env):
            _log.debug("REMOVING AGENT: {}".format(agent_uuid))
            self.__wait_for_control_connection_to_exit__()
            cmd = [self.vctl_exe]
            cmd.extend(['remove', agent_uuid])
            res = execute_command(cmd, env=self.env, logger=_log,
                                  err_prefix="Error removing agent")
            pid = None
            try:
                pid = self.agent_pid(agent_uuid)
            except RuntimeError:
                self.logit("Runtime error occurred successfully as it was expected")
            finally:
                if pid is not None:
                    raise RuntimeError(f"Expected runtime error for looking at removed agent. {agent_uuid}")

    def remove_all_agents(self):
        with with_os_environ(self.env):
            if self._instance_shutdown:
                return
            agent_list = self.dynamic_agent.vip.rpc(CONTROL, 'list_agents').get(timeout=10)
            for agent_props in agent_list:
                self.dynamic_agent.vip.rpc(CONTROL, 'remove_agent', agent_props['uuid']).get(timeout=10)
                time.sleep(0.2)

    def is_agent_running(self, agent_uuid):
        with with_os_environ(self.env):
            return self.agent_pid(agent_uuid) is not None

    def agent_pid(self, agent_uuid):
        """
        Returns the pid of a running agent or None

        :param agent_uuid:
        :return:
        """
        self.__wait_for_control_connection_to_exit__()
        # Confirm agent running
        cmd = [self.vctl_exe]
        cmd.extend(['status', agent_uuid])
        pid = None
        try:
            res = execute_command(cmd, env=self.env, logger=_log,
                                  err_prefix="Error getting agent status")
            try:
                pidpos = res.index('[') + 1
                pidend = res.index(']')
                pid = int(res[pidpos: pidend])
            except:
                pid = None
        except CalledProcessError as ex:
            _log.error("Exception: {}".format(ex))

        # Handle the following exception that seems to happen when getting a
        # pid of an agent during the platform shutdown phase.
        #
        # Logged from file platformwrapper.py, line 797
        #   AGENT             IDENTITY          TAG STATUS
        # Traceback (most recent call last):
        #   File "/usr/lib/python2.7/logging/__init__.py", line 882, in emit
        #     stream.write(fs % msg)
        #   File "/home/volttron/git/volttron/env/local/lib/python2.7/site-packages/_pytest/capture.py", line 244, in write
        #     self.buffer.write(obj)
        # ValueError: I/O operation on closed file
        except ValueError:
            pass
        return pid

    # def build_agentpackage(self, agent_dir, config_file={}):
    #     if isinstance(config_file, dict):
    #         cfg_path = os.path.join(agent_dir, "config_temp")
    #         with open(cfg_path, "w") as tmp_cfg:
    #             tmp_cfg.write(jsonapi.dumps(config_file))
    #         config_file = cfg_path
    #
    #     # Handle relative paths from the volttron git directory.
    #     if not os.path.isabs(agent_dir):
    #         agent_dir = os.path.join(self.volttron_root, agent_dir)
    #
    #     assert os.path.exists(config_file)
    #     assert os.path.exists(agent_dir)
    #
    #     wheel_path = packaging.create_package(agent_dir,
    #                                           self.packaged_dir)
    #     packaging.add_files_to_package(wheel_path, {
    #         'config_file': os.path.join('volttron/', config_file)
    #     })
    #
    #     return wheel_path

    def confirm_agent_running(self, agent_name, max_retries=5,
                              timeout_seconds=2):
        running = False
        retries = 0
        while not running and retries < max_retries:
            status = self.test_aip.status_agents()
            print("Status", status)
            if len(status) > 0:
                status_name = status[0][1]
                assert status_name == agent_name

                assert len(status[0][2]) == 2, 'Unexpected agent status message'
                status_agent_status = status[0][2][1]
                running = not isinstance(status_agent_status, int)
            retries += 1
            time.sleep(timeout_seconds)
        return running

    # def setup_federation(self, config_path):
    #     """
    #     Set up federation using the given config path
    #     :param config_path: path to federation config yml file.
    #     """
    #     with with_os_environ(self.env):
    #         print(f"VHOME WITH with_os_environ: {os.environ['VOLTTRON_HOME']}")
    #         setup_rabbitmq_volttron('federation',
    #                                 verbose=False,
    #                                 prompt=False,
    #                                 instance_name=self.instance_name,
    #                                 rmq_conf_file=self.rabbitmq_config_obj.rmq_conf_file,
    #                                 max_retries=5,
    #                                 env=self.env)
    #
    #
    # def setup_shovel(self, config_path):
    #     """
    #     Set up shovel using the given config path
    #     :param config_path: path to shovel config yml file.
    #     """
    #     with with_os_environ(self.env):
    #         print(f"VHOME WITH with_os_environ: {os.environ['VOLTTRON_HOME']}")
    #         setup_rabbitmq_volttron('shovel',
    #                                 verbose=False,
    #                                 prompt=False,
    #                                 instance_name=self.instance_name,
    #                                 rmq_conf_file=self.rabbitmq_config_obj.rmq_conf_file,
    #                                 max_retries=5,
    #                                 env=self.env)

    def restart_platform(self):
        with with_os_environ(self.env):
            original_skip_cleanup = self.skip_cleanup
            self.skip_cleanup = True
            self.shutdown_platform()
            self.skip_cleanup = original_skip_cleanup
            # since this is a restart, we don't want to do an update/overwrite of services.
            self.startup_platform(vip_address=self.vip_address,
                                  perform_preauth_service_agents=False)
            # we would need to reset shutdown flag so that platform is properly cleaned up on the next shutdown call
            self._instance_shutdown = False
            gevent.sleep(1)

    def stop_platform(self):
        """
        Stop the platform without cleaning up any agents or context of the
        agent.  This should be paired with restart platform in order to
        maintain the context of the platform.
        :return:
        """
        with with_os_environ(self.env):
            if not self.is_running():
                return

            self.dynamic_agent.vip.rpc(CONTROL, "shutdown").get()
            self.dynamic_agent.core.stop()
            if self.p_process is not None:
                try:
                    gevent.sleep(0.2)
                    self.p_process.terminate()
                    gevent.sleep(0.2)
                except OSError:
                    self.logit('Platform process was terminated.')
            else:
                self.logit("platform process was null")
            #
            # cmd = [self.vctl_exe]
            # cmd.extend(['shutdown', '--platform'])
            # try:
            #     execute_command(cmd, env=self.env, logger=_log,
            #                     err_prefix="Error shutting down platform")
            # except RuntimeError:
            #     if self.p_process is not None:
            #         try:
            #             gevent.sleep(0.2)
            #             self.p_process.terminate()
            #             gevent.sleep(0.2)
            #         except OSError:
            #             self.logit('Platform process was terminated.')
            #     else:
            #         self.logit("platform process was null")
            # gevent.sleep(1)

    def __remove_home_directory__(self):
        self.logit('Removing {}'.format(self.volttron_home))
        shutil.rmtree(Path(self.volttron_home).parent, ignore_errors=True)

    def shutdown_platform(self):
        """
        Stop platform here.  First grab a list of all of the agents that are
        running on the platform, then shutdown, then if any of the listed agent
        pids are still running then kill them.
        """

        with with_os_environ(self.env):
            # Handle cascading calls from multiple levels of fixtures.
            if self._instance_shutdown:
                self.logit(f"Instance already shutdown {self._instance_shutdown}")
                return

            if not self.is_running():
                self.logit(f"Instance not running {self.is_running()} and skip cleanup: {self.skip_cleanup}")
                if not self.skip_cleanup:
                    self.__remove_home_directory__()
                return

            running_pids = []
            if self.dynamic_agent:  # because we are not creating dynamic agent in setupmode
                try:
                    for agnt in self.list_agents():
                        pid = self.agent_pid(agnt['uuid'])
                        if pid is not None and int(pid) > 0:
                            running_pids.append(int(pid))
                    if not self.skip_cleanup:
                        self.remove_all_agents()
                except gevent.Timeout:
                    self.logit("Timeout getting list of agents")

                try:
                    # don't wait indefinitely as shutdown will not throw an error if RMQ is down/has cert errors
                    self.dynamic_agent.vip.rpc(CONTROL, 'shutdown').get(timeout=10)
                    self.dynamic_agent.core.stop()
                except gevent.Timeout:
                    self.logit("Timeout shutting down platform")
                self.dynamic_agent = None

            if self.p_process is not None:
                try:
                    gevent.sleep(0.2)
                    self.p_process.terminate()
                    gevent.sleep(0.2)
                except OSError:
                    self.logit('Platform process was terminated.')
                pid_file = "{vhome}/VOLTTRON_PID".format(vhome=self.volttron_home)
                try:
                    self.logit(f"Remove PID file: {pid_file}")
                    os.remove(pid_file)
                except OSError:
                    self.logit('Error while removing VOLTTRON PID file {}'.format(pid_file))
            else:
                self.logit("platform process was null")

            for pid in running_pids:
                if psutil.pid_exists(pid):
                    self.logit("TERMINATING: {}".format(pid))
                    proc = psutil.Process(pid)
                    proc.terminate()

            self.logit(f"VHOME: {self.volttron_home}, Skip clean up flag is {self.skip_cleanup}")
            # if self.messagebus == 'rmq':
            #     self.logit("Calling rabbit shutdown")
            #     stop_rabbit(rmq_home=self.rabbitmq_config_obj.rmq_home, env=self.env, quite=True)
            if not self.skip_cleanup:
                self.__remove_home_directory__()

            self._instance_shutdown = True

    def __repr__(self):
        return str(self)

    def __str__(self):
        data = []
        data.append('volttron_home: {}'.format(self.volttron_home))
        return '\n'.join(data)

    def cleanup(self):
        """
        Cleanup all resources created for test purpose if debug_mode is false.
        Restores orignial rabbitmq.conf if volttrontesting with rmq
        :return:
        """

        def stop_rabbit_node():
            """
            Stop RabbitMQ Server
            :param rmq_home: RabbitMQ installation path
            :param env: Environment to run the RabbitMQ command.
            :param quite:
            :return:
            """
            _log.debug("Stop RMQ: {}".format(self.volttron_home))
            cmd = [os.path.join(self.rabbitmq_config_obj.rmq_home, "sbin/rabbitmqctl"), "stop",
                   "-n", self.rabbitmq_config_obj.node_name]
            execute_command(cmd, env=self.env)
            gevent.sleep(2)
            _log.info("**Stopped rmq node: {}".format(self.rabbitmq_config_obj.node_name))

        if self.messagebus == 'rmq':
            stop_rabbit_node()

        if not self.debug_mode:
            shutil.rmtree(self.volttron_home, ignore_errors=True)


def mergetree(src, dst, symlinks=False, ignore=None):
    if not os.path.exists(dst):
        os.makedirs(dst)
    for item in os.listdir(src):
        s = os.path.join(src, item)
        d = os.path.join(dst, item)
        if os.path.isdir(s):
            mergetree(s, d, symlinks, ignore)
        else:
            if not os.path.exists(d) or os.stat(src).st_mtime - os.stat(
                    dst).st_mtime > 1:
                shutil.copy2(s, d)<|MERGE_RESOLUTION|>--- conflicted
+++ resolved
@@ -334,15 +334,6 @@
                 self.debug_mode = self.env.get('DEBUG', False)
             self.skip_cleanup = self.env.get('SKIP_CLEANUP', False)
             self.server_config = ServerConfig()
-<<<<<<< HEAD
-=======
-
-            self._web_admin_api = None
-
-    @property
-    def web_admin_api(self):
-        return self._web_admin_api
->>>>>>> 29b128fc
 
     def get_identity_keys(self, identity: str):
         with with_os_environ(self.env):
@@ -740,13 +731,6 @@
             if self.services:
                 with Path(self.volttron_home).joinpath("service_config.yml").open('wt') as fp:
                     yaml.dump(fp, self.services)
-<<<<<<< HEAD
-
-            # # write the default service_config.yml file
-            # with service_config_file.open("wt") as fp:
-            #     yaml.dump(default_configs, fp)
-=======
->>>>>>> 29b128fc
 
             cmd = [self.volttron_exe]
             # if msgdebug:
